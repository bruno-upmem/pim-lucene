/*
 * Licensed to the Apache Software Foundation (ASF) under one or more
 * contributor license agreements.  See the NOTICE file distributed with
 * this work for additional information regarding copyright ownership.
 * The ASF licenses this file to You under the Apache License, Version 2.0
 * (the "License"); you may not use this file except in compliance with
 * the License.  You may obtain a copy of the License at
 *
 *     http://www.apache.org/licenses/LICENSE-2.0
 *
 * Unless required by applicable law or agreed to in writing, software
 * distributed under the License is distributed on an "AS IS" BASIS,
 * WITHOUT WARRANTIES OR CONDITIONS OF ANY KIND, either express or implied.
 * See the License for the specific language governing permissions and
 * limitations under the License.
 */
package org.apache.solr.hadoop;

import java.io.File;
import java.io.IOException;
import java.io.OutputStream;
import java.io.OutputStreamWriter;
import java.io.UnsupportedEncodingException;
import java.io.Writer;
import java.lang.reflect.Array;
import java.net.URI;
import java.nio.charset.StandardCharsets;
import java.util.ArrayList;
import java.util.Arrays;
import java.util.Collection;
import java.util.HashSet;
import java.util.List;
import java.util.Map;
import java.util.Set;

import org.apache.commons.io.FileUtils;
import org.apache.hadoop.fs.FileSystem;
import org.apache.hadoop.fs.Path;
import org.apache.hadoop.fs.permission.FsPermission;
import org.apache.hadoop.hdfs.MiniDFSCluster;
import org.apache.hadoop.mapred.JobConf;
import org.apache.hadoop.security.authorize.ProxyUsers;
import org.apache.hadoop.util.JarFinder;
import org.apache.hadoop.util.ToolRunner;
import org.apache.hadoop.yarn.conf.YarnConfiguration;
import org.apache.lucene.util.Constants;
import org.apache.lucene.util.LuceneTestCase.Slow;
import org.apache.lucene.util.LuceneTestCase.SuppressCodecs;
import org.apache.solr.SolrTestCaseJ4.SuppressSSL;
import org.apache.solr.client.solrj.SolrQuery;
import org.apache.solr.client.solrj.SolrQuery.ORDER;
import org.apache.solr.client.solrj.SolrServer;
import org.apache.solr.client.solrj.SolrServerException;
import org.apache.solr.client.solrj.embedded.JettySolrRunner;
import org.apache.solr.client.solrj.impl.HttpSolrServer;
import org.apache.solr.client.solrj.request.QueryRequest;
import org.apache.solr.client.solrj.response.QueryResponse;
import org.apache.solr.cloud.AbstractFullDistribZkTestBase;
import org.apache.solr.cloud.AbstractZkTestCase;
import org.apache.solr.common.SolrDocument;
import org.apache.solr.common.SolrDocumentList;
import org.apache.solr.common.SolrInputDocument;
import org.apache.solr.common.cloud.Replica;
import org.apache.solr.common.cloud.Slice;
import org.apache.solr.common.cloud.SolrZkClient;
import org.apache.solr.common.cloud.ZkCoreNodeProps;
import org.apache.solr.common.params.CollectionParams.CollectionAction;
import org.apache.solr.common.params.ModifiableSolrParams;
import org.apache.solr.common.util.NamedList;
import org.apache.solr.hadoop.hack.MiniMRClientCluster;
import org.apache.solr.hadoop.hack.MiniMRClientClusterFactory;
import org.apache.solr.morphlines.solr.AbstractSolrMorphlineTestBase;
import org.junit.After;
import org.junit.AfterClass;
import org.junit.Before;
import org.junit.BeforeClass;
import org.junit.Test;

import com.carrotsearch.randomizedtesting.annotations.ThreadLeakAction;
import com.carrotsearch.randomizedtesting.annotations.ThreadLeakAction.Action;
import com.carrotsearch.randomizedtesting.annotations.ThreadLeakLingering;
import com.carrotsearch.randomizedtesting.annotations.ThreadLeakScope;
import com.carrotsearch.randomizedtesting.annotations.ThreadLeakScope.Scope;
import com.carrotsearch.randomizedtesting.annotations.ThreadLeakZombies;
import com.carrotsearch.randomizedtesting.annotations.ThreadLeakZombies.Consequence;

@ThreadLeakAction({Action.WARN})
@ThreadLeakLingering(linger = 0)
@ThreadLeakZombies(Consequence.CONTINUE)
@ThreadLeakScope(Scope.NONE)
@SuppressCodecs({"Lucene3x", "Lucene40"})
@SuppressSSL // SSL does not work with this test for currently unknown reasons
@Slow
public class MorphlineGoLiveMiniMRTest extends AbstractFullDistribZkTestBase {
  
  private static final int RECORD_COUNT = 2104;
  private static final String RESOURCES_DIR = getFile("morphlines-core.marker").getParent();  
  private static final String DOCUMENTS_DIR = RESOURCES_DIR + "/test-documents";
  private static final File MINIMR_INSTANCE_DIR = new File(RESOURCES_DIR + "/solr/minimr");
  private static final File MINIMR_CONF_DIR = new File(RESOURCES_DIR + "/solr/minimr");
  
  private static final String SEARCH_ARCHIVES_JAR = JarFinder.getJar(MapReduceIndexerTool.class);
  
  private static MiniDFSCluster dfsCluster = null;
  private static MiniMRClientCluster mrCluster = null;
  private static String tempDir;
 
  private final String inputAvroFile1;
  private final String inputAvroFile2;
  private final String inputAvroFile3;

<<<<<<< HEAD
  private static File solrHomeDirectory;

=======
  private static final File solrHomeDirectory = new File(dataDir, MorphlineGoLiveMiniMRTest.class.getName());
  
>>>>>>> f99edee7
  @Override
  public String getSolrHome() {
    return solrHomeDirectory.getPath();
  }
  
  public MorphlineGoLiveMiniMRTest() {
    this.inputAvroFile1 = "sample-statuses-20120521-100919.avro";
    this.inputAvroFile2 = "sample-statuses-20120906-141433.avro";
    this.inputAvroFile3 = "sample-statuses-20120906-141433-medium.avro";
    
    fixShardCount = true;
    sliceCount = TEST_NIGHTLY ? 7 : 3;
    shardCount = TEST_NIGHTLY ? 7 : 3;
  }
  
  @BeforeClass
  public static void setupClass() throws Exception {
    solrHomeDirectory = createTempDir();
    assumeTrue(
            "Currently this test can only be run without the lucene test security policy in place",
            System.getProperty("java.security.manager", "").equals(""));

    assumeFalse("HDFS tests were disabled by -Dtests.disableHdfs",
        Boolean.parseBoolean(System.getProperty("tests.disableHdfs", "false")));
    
    assumeFalse("FIXME: This test does not work with Windows because of native library requirements", Constants.WINDOWS);
    assumeFalse("FIXME: This test fails under Java 8 due to the Saxon dependency - see SOLR-1301", Constants.JRE_IS_MINIMUM_JAVA8);
    assumeFalse("FIXME: This test fails under J9 due to the Saxon dependency - see SOLR-1301", System.getProperty("java.vm.info", "<?>").contains("IBM J9"));
    
    AbstractZkTestCase.SOLRHOME = solrHomeDirectory;
    FileUtils.copyDirectory(MINIMR_INSTANCE_DIR, AbstractZkTestCase.SOLRHOME);
    tempDir = createTempDir().getAbsolutePath();

<<<<<<< HEAD
=======
    tempDir = dataDir + "/test-morphlines-" + System.currentTimeMillis();
>>>>>>> f99edee7
    new File(tempDir).mkdirs();

    FileUtils.copyFile(new File(RESOURCES_DIR + "/custom-mimetypes.xml"), new File(tempDir + "/custom-mimetypes.xml"));
    
    AbstractSolrMorphlineTestBase.setupMorphline(tempDir, "test-morphlines/solrCellDocumentTypes", true);
    
    
    System.setProperty("hadoop.log.dir", new File(tempDir, "logs").getAbsolutePath());
    
    int taskTrackers = 2;
    int dataNodes = 2;
    
    System.setProperty("solr.hdfs.blockcache.enabled", "false");
    
    JobConf conf = new JobConf();
    conf.set("dfs.block.access.token.enable", "false");
    conf.set("dfs.permissions", "true");
    conf.set("hadoop.security.authentication", "simple");

    conf.set(YarnConfiguration.NM_LOCAL_DIRS, tempDir + File.separator +  "nm-local-dirs");
    conf.set(YarnConfiguration.DEFAULT_NM_LOG_DIRS, tempDir + File.separator +  "nm-logs");

    
<<<<<<< HEAD
    new File(tempDir + File.separator +  "nm-local-dirs").mkdirs();
=======
    new File(dataDir + File.separator +  "nm-local-dirs").mkdirs();
>>>>>>> f99edee7
    
    System.setProperty("test.build.dir", tempDir + File.separator + "hdfs" + File.separator + "test-build-dir");
    System.setProperty("test.build.data", tempDir + File.separator + "hdfs" + File.separator + "build");
    System.setProperty("test.cache.data", tempDir + File.separator + "hdfs" + File.separator + "cache");
    
    dfsCluster = new MiniDFSCluster(conf, dataNodes, true, null);
    FileSystem fileSystem = dfsCluster.getFileSystem();
    fileSystem.mkdirs(new Path("/tmp"));
    fileSystem.mkdirs(new Path("/user"));
    fileSystem.mkdirs(new Path("/hadoop/mapred/system"));
    fileSystem.setPermission(new Path("/tmp"),
        FsPermission.valueOf("-rwxrwxrwx"));
    fileSystem.setPermission(new Path("/user"),
        FsPermission.valueOf("-rwxrwxrwx"));
    fileSystem.setPermission(new Path("/hadoop/mapred/system"),
        FsPermission.valueOf("-rwx------"));
    
    mrCluster = MiniMRClientClusterFactory.create(MorphlineGoLiveMiniMRTest.class, 1, conf, new File(tempDir, "mrCluster")); 
        
        //new MiniMRCluster(0, 0, taskTrackers, nnURI, numDirs, racks,
        //hosts, null, conf);

    ProxyUsers.refreshSuperUserGroupsConfiguration(conf);
  }
  
  @Override
  @Before
  public void setUp() throws Exception {
    super.setUp();
    System.setProperty("host", "127.0.0.1");
    System.setProperty("numShards", Integer.toString(sliceCount));
    URI uri = dfsCluster.getFileSystem().getUri();
    System.setProperty("solr.hdfs.home",  uri.toString() + "/" + this.getClass().getName());
    uploadConfFiles();
  }
  
  @Override
  @After
  public void tearDown() throws Exception {
    super.tearDown();
    System.clearProperty("host");
    System.clearProperty("numShards");
    System.clearProperty("solr.hdfs.home");
  }
  
  @AfterClass
  public static void teardownClass() throws Exception {
    System.clearProperty("solr.hdfs.blockcache.enabled");
    System.clearProperty("hadoop.log.dir");
    System.clearProperty("test.build.dir");
    System.clearProperty("test.build.data");
    System.clearProperty("test.cache.data");
    
    if (mrCluster != null) {
      //mrCluster.shutdown();
      mrCluster = null;
    }
    if (dfsCluster != null) {
      dfsCluster.shutdown();
      dfsCluster = null;
    }
    FileSystem.closeAll();
  }
  
  private JobConf getJobConf() throws IOException {
    JobConf jobConf = new JobConf(mrCluster.getConfig());
    return jobConf;
  }
  
  @Test
  @Override
  public void testDistribSearch() throws Exception {
    super.testDistribSearch();
  }
  
  @Test
  public void testBuildShardUrls() throws Exception {
    // 2x3
    Integer numShards = 2;
    List<Object> urls = new ArrayList<>();
    urls.add("shard1");
    urls.add("shard2");
    urls.add("shard3");
    urls.add("shard4");
    urls.add("shard5");
    urls.add("shard6");
    List<List<String>> shardUrls = MapReduceIndexerTool.buildShardUrls(urls , numShards);
    
    assertEquals(shardUrls.toString(), 2, shardUrls.size());
    
    for (List<String> u : shardUrls) {
      assertEquals(3, u.size());
    }
    
    // 1x6
    numShards = 1;
    shardUrls = MapReduceIndexerTool.buildShardUrls(urls , numShards);
    
    assertEquals(shardUrls.toString(), 1, shardUrls.size());
    
    for (List<String> u : shardUrls) {
      assertEquals(6, u.size());
    }
    
    // 6x1
    numShards = 6;
    shardUrls = MapReduceIndexerTool.buildShardUrls(urls , numShards);
    
    assertEquals(shardUrls.toString(), 6, shardUrls.size());
    
    for (List<String> u : shardUrls) {
      assertEquals(1, u.size());
    }
    
    // 3x2
    numShards = 3;
    shardUrls = MapReduceIndexerTool.buildShardUrls(urls , numShards);
    
    assertEquals(shardUrls.toString(), 3, shardUrls.size());
    
    for (List<String> u : shardUrls) {
      assertEquals(2, u.size());
    }
    
    // null shards, 6x1
    numShards = null;
    shardUrls = MapReduceIndexerTool.buildShardUrls(urls , numShards);
    
    assertEquals(shardUrls.toString(), 6, shardUrls.size());
    
    for (List<String> u : shardUrls) {
      assertEquals(1, u.size());
    }
    
    // null shards 3x1
    numShards = null;
    
    urls = new ArrayList<>();
    urls.add("shard1");
    urls.add("shard2");
    urls.add("shard3");
    
    shardUrls = MapReduceIndexerTool.buildShardUrls(urls , numShards);

    assertEquals(shardUrls.toString(), 3, shardUrls.size());
    
    for (List<String> u : shardUrls) {
      assertEquals(1, u.size());
    }
    
    // 2x(2,3) off balance
    numShards = 2;
    urls = new ArrayList<>();
    urls.add("shard1");
    urls.add("shard2");
    urls.add("shard3");
    urls.add("shard4");
    urls.add("shard5");
    shardUrls = MapReduceIndexerTool.buildShardUrls(urls , numShards);

    assertEquals(shardUrls.toString(), 2, shardUrls.size());
    
    Set<Integer> counts = new HashSet<>();
    counts.add(shardUrls.get(0).size());
    counts.add(shardUrls.get(1).size());
    
    assertTrue(counts.contains(2));
    assertTrue(counts.contains(3));
  }
  
  private String[] prependInitialArgs(String[] args) {
    String[] head = new String[] {
        "--morphline-file=" + tempDir + "/test-morphlines/solrCellDocumentTypes.conf",
        "--morphline-id=morphline1",
    };
    return concat(head, args); 
  }
  
  @Override
  public void doTest() throws Exception {
    
    waitForRecoveriesToFinish(false);
    
    FileSystem fs = dfsCluster.getFileSystem();
    Path inDir = fs.makeQualified(new Path(
        "/user/testing/testMapperReducer/input"));
    fs.delete(inDir, true);
    String DATADIR = "/user/testing/testMapperReducer/data";
    Path dataDir = fs.makeQualified(new Path(DATADIR));
    fs.delete(dataDir, true);
    Path outDir = fs.makeQualified(new Path(
        "/user/testing/testMapperReducer/output"));
    fs.delete(outDir, true);
    
    assertTrue(fs.mkdirs(inDir));
    Path INPATH = upAvroFile(fs, inDir, DATADIR, dataDir, inputAvroFile1);
    
    JobConf jobConf = getJobConf();
    jobConf.set("jobclient.output.filter", "ALL");
    // enable mapred.job.tracker = local to run in debugger and set breakpoints
    // jobConf.set("mapred.job.tracker", "local");
    jobConf.setMaxMapAttempts(1);
    jobConf.setMaxReduceAttempts(1);
    jobConf.setJar(SEARCH_ARCHIVES_JAR);

    MapReduceIndexerTool tool;
    int res;
    QueryResponse results;
    HttpSolrServer server = new HttpSolrServer(cloudJettys.get(0).url);
    String[] args = new String[]{};

    args = new String[] {
        "--solr-home-dir=" + MINIMR_CONF_DIR.getAbsolutePath(),
        "--output-dir=" + outDir.toString(),
        "--log4j=" + getFile("log4j.properties").getAbsolutePath(),
        "--mappers=3",
        random().nextBoolean() ? "--input-list=" + INPATH.toString() : dataDir.toString(),  
        "--go-live-threads", Integer.toString(random().nextInt(15) + 1),
        "--verbose",
        "--go-live"
    };
    args = prependInitialArgs(args);
    List<String> argList = new ArrayList<>();
    getShardUrlArgs(argList);
    args = concat(args, argList.toArray(new String[0]));
    
    if (true) {
      tool = new MapReduceIndexerTool();
      res = ToolRunner.run(jobConf, tool, args);
      assertEquals(0, res);
      assertTrue(tool.job.isComplete());
      assertTrue(tool.job.isSuccessful());
      results = server.query(new SolrQuery("*:*"));
      assertEquals(20, results.getResults().getNumFound());
    }    
    
    fs.delete(inDir, true);   
    fs.delete(outDir, true);  
    fs.delete(dataDir, true); 
    assertTrue(fs.mkdirs(inDir));
    INPATH = upAvroFile(fs, inDir, DATADIR, dataDir, inputAvroFile2);

    args = new String[] {
        "--solr-home-dir=" + MINIMR_CONF_DIR.getAbsolutePath(),
        "--output-dir=" + outDir.toString(),
        "--mappers=3",
        "--verbose",
        "--go-live",
        random().nextBoolean() ? "--input-list=" + INPATH.toString() : dataDir.toString(), 
        "--go-live-threads", Integer.toString(random().nextInt(15) + 1)
    };
    args = prependInitialArgs(args);
    argList = new ArrayList<>();
    getShardUrlArgs(argList);
    args = concat(args, argList.toArray(new String[0]));
    
    if (true) {
      tool = new MapReduceIndexerTool();
      res = ToolRunner.run(jobConf, tool, args);
      assertEquals(0, res);
      assertTrue(tool.job.isComplete());
      assertTrue(tool.job.isSuccessful());      
      results = server.query(new SolrQuery("*:*"));
      
      assertEquals(22, results.getResults().getNumFound());
    }    
    
    // try using zookeeper
    String collection = "collection1";
    if (random().nextBoolean()) {
      // sometimes, use an alias
      createAlias("updatealias", "collection1");
      collection = "updatealias";
    }
    
    fs.delete(inDir, true);   
    fs.delete(outDir, true);  
    fs.delete(dataDir, true);    
    INPATH = upAvroFile(fs, inDir, DATADIR, dataDir, inputAvroFile3);

    cloudClient.deleteByQuery("*:*");
    cloudClient.commit();
    assertEquals(0, cloudClient.query(new SolrQuery("*:*")).getResults().getNumFound());      

    args = new String[] {
        "--output-dir=" + outDir.toString(),
        "--mappers=3",
        "--reducers=12",
        "--fanout=2",
        "--verbose",
        "--go-live",
        random().nextBoolean() ? "--input-list=" + INPATH.toString() : dataDir.toString(), 
        "--zk-host", zkServer.getZkAddress(), 
        "--collection", collection
    };
    args = prependInitialArgs(args);

    if (true) {
      tool = new MapReduceIndexerTool();
      res = ToolRunner.run(jobConf, tool, args);
      assertEquals(0, res);
      assertTrue(tool.job.isComplete());
      assertTrue(tool.job.isSuccessful());
      
      SolrDocumentList resultDocs = executeSolrQuery(cloudClient, "*:*");      
      assertEquals(RECORD_COUNT, resultDocs.getNumFound());
      assertEquals(RECORD_COUNT, resultDocs.size());
      
      // perform updates
      for (int i = 0; i < RECORD_COUNT; i++) {
          SolrDocument doc = resultDocs.get(i);
          SolrInputDocument update = new SolrInputDocument();
          for (Map.Entry<String, Object> entry : doc.entrySet()) {
              update.setField(entry.getKey(), entry.getValue());
          }
          update.setField("user_screen_name", "Nadja" + i);
          update.removeField("_version_");
          cloudClient.add(update);
      }
      cloudClient.commit();
      
      // verify updates
      SolrDocumentList resultDocs2 = executeSolrQuery(cloudClient, "*:*");   
      assertEquals(RECORD_COUNT, resultDocs2.getNumFound());
      assertEquals(RECORD_COUNT, resultDocs2.size());
      for (int i = 0; i < RECORD_COUNT; i++) {
          SolrDocument doc = resultDocs.get(i);
          SolrDocument doc2 = resultDocs2.get(i);
          assertEquals(doc.getFirstValue("id"), doc2.getFirstValue("id"));
          assertEquals("Nadja" + i, doc2.getFirstValue("user_screen_name"));
          assertEquals(doc.getFirstValue("text"), doc2.getFirstValue("text"));
          
          // perform delete
          cloudClient.deleteById((String)doc.getFirstValue("id"));
      }
      cloudClient.commit();
      
      // verify deletes
      assertEquals(0, executeSolrQuery(cloudClient, "*:*").size());
    }    
    
    cloudClient.deleteByQuery("*:*");
    cloudClient.commit();
    assertEquals(0, cloudClient.query(new SolrQuery("*:*")).getResults().getNumFound());      
    server.shutdown();
    
    // try using zookeeper with replication
    String replicatedCollection = "replicated_collection";
    if (TEST_NIGHTLY) {
      createCollection(replicatedCollection, 11, 3, 11);
    } else {
      createCollection(replicatedCollection, 2, 3, 2);
    }
    waitForRecoveriesToFinish(false);
    cloudClient.setDefaultCollection(replicatedCollection);
    fs.delete(inDir, true);   
    fs.delete(outDir, true);  
    fs.delete(dataDir, true);  
    assertTrue(fs.mkdirs(dataDir));
    INPATH = upAvroFile(fs, inDir, DATADIR, dataDir, inputAvroFile3);
    
    args = new String[] {
        "--solr-home-dir=" + MINIMR_CONF_DIR.getAbsolutePath(),
        "--output-dir=" + outDir.toString(),
        "--mappers=3",
        "--reducers=22",
        "--fanout=2",
        "--verbose",
        "--go-live",
        "--zk-host", zkServer.getZkAddress(), 
        "--collection", replicatedCollection, dataDir.toString()
    };
    args = prependInitialArgs(args);
    
    if (true) {
      tool = new MapReduceIndexerTool();
      res = ToolRunner.run(jobConf, tool, args);
      assertEquals(0, res);
      assertTrue(tool.job.isComplete());
      assertTrue(tool.job.isSuccessful());
      
      SolrDocumentList resultDocs = executeSolrQuery(cloudClient, "*:*");   
      assertEquals(RECORD_COUNT, resultDocs.getNumFound());
      assertEquals(RECORD_COUNT, resultDocs.size());
      
      checkConsistency(replicatedCollection);
      
      // perform updates
      for (int i = 0; i < RECORD_COUNT; i++) {
          SolrDocument doc = resultDocs.get(i);          
          SolrInputDocument update = new SolrInputDocument();
          for (Map.Entry<String, Object> entry : doc.entrySet()) {
              update.setField(entry.getKey(), entry.getValue());
          }
          update.setField("user_screen_name", "@Nadja" + i);
          update.removeField("_version_");
          cloudClient.add(update);
      }
      cloudClient.commit();
      
      // verify updates
      SolrDocumentList resultDocs2 = executeSolrQuery(cloudClient, "*:*");   
      assertEquals(RECORD_COUNT, resultDocs2.getNumFound());
      assertEquals(RECORD_COUNT, resultDocs2.size());
      for (int i = 0; i < RECORD_COUNT; i++) {
          SolrDocument doc = resultDocs.get(i);
          SolrDocument doc2 = resultDocs2.get(i);
          assertEquals(doc.getFieldValues("id"), doc2.getFieldValues("id"));
          assertEquals(1, doc.getFieldValues("id").size());
          assertEquals(Arrays.asList("@Nadja" + i), doc2.getFieldValues("user_screen_name"));
          assertEquals(doc.getFieldValues("text"), doc2.getFieldValues("text"));
          
          // perform delete
          cloudClient.deleteById((String)doc.getFirstValue("id"));
      }
      cloudClient.commit();
      
      // verify deletes
      assertEquals(0, executeSolrQuery(cloudClient, "*:*").size());
    }
    
    // try using solr_url with replication
    cloudClient.deleteByQuery("*:*");
    cloudClient.commit();
    assertEquals(0, executeSolrQuery(cloudClient, "*:*").getNumFound());
    assertEquals(0, executeSolrQuery(cloudClient, "*:*").size());
    fs.delete(inDir, true);    
    fs.delete(dataDir, true);
    assertTrue(fs.mkdirs(dataDir));
    INPATH = upAvroFile(fs, inDir, DATADIR, dataDir, inputAvroFile3);
    
    args = new String[] {
        "--solr-home-dir=" + MINIMR_CONF_DIR.getAbsolutePath(),
        "--output-dir=" + outDir.toString(),
        "--shards", "2",
        "--mappers=3",
        "--verbose",
        "--go-live", 
        "--go-live-threads", Integer.toString(random().nextInt(15) + 1),  dataDir.toString()
    };
    args = prependInitialArgs(args);

    argList = new ArrayList<>();
    getShardUrlArgs(argList, replicatedCollection);
    args = concat(args, argList.toArray(new String[0]));
    
    if (true) {
      tool = new MapReduceIndexerTool();
      res = ToolRunner.run(jobConf, tool, args);
      assertEquals(0, res);
      assertTrue(tool.job.isComplete());
      assertTrue(tool.job.isSuccessful());
      
      checkConsistency(replicatedCollection);
      
      assertEquals(RECORD_COUNT, executeSolrQuery(cloudClient, "*:*").size());
    }  
    
  }

  private void getShardUrlArgs(List<String> args) {
    for (int i = 0; i < shardCount; i++) {
      args.add("--shard-url");
      args.add(cloudJettys.get(i).url);
    }
  }
  
  private SolrDocumentList executeSolrQuery(SolrServer collection, String queryString) throws SolrServerException {
    SolrQuery query = new SolrQuery(queryString).setRows(2 * RECORD_COUNT).addSort("id", ORDER.asc);
    QueryResponse response = collection.query(query);
    return response.getResults();
  }

  private void checkConsistency(String replicatedCollection)
      throws SolrServerException {
    Collection<Slice> slices = cloudClient.getZkStateReader().getClusterState()
        .getSlices(replicatedCollection);
    for (Slice slice : slices) {
      Collection<Replica> replicas = slice.getReplicas();
      long found = -1;
      for (Replica replica : replicas) {
        HttpSolrServer client = new HttpSolrServer(
            new ZkCoreNodeProps(replica).getCoreUrl());
        SolrQuery query = new SolrQuery("*:*");
        query.set("distrib", false);
        QueryResponse replicaResults = client.query(query);
        long count = replicaResults.getResults().getNumFound();
        if (found != -1) {
          assertEquals(slice.getName() + " is inconsistent "
              + new ZkCoreNodeProps(replica).getCoreUrl(), found, count);
        }
        found = count;
        client.shutdown();
      }
    }
  }
  
  private void getShardUrlArgs(List<String> args, String replicatedCollection) {
    Collection<Slice> slices = cloudClient.getZkStateReader().getClusterState().getSlices(replicatedCollection);
    for (Slice slice : slices) {
      Collection<Replica> replicas = slice.getReplicas();
      for (Replica replica : replicas) {
        args.add("--shard-url");
        args.add(new ZkCoreNodeProps(replica).getCoreUrl());
      }
    }
  }
  
  private Path upAvroFile(FileSystem fs, Path inDir, String DATADIR,
      Path dataDir, String localFile) throws IOException, UnsupportedEncodingException {
    Path INPATH = new Path(inDir, "input.txt");
    OutputStream os = fs.create(INPATH);
    Writer wr = new OutputStreamWriter(os, StandardCharsets.UTF_8);
    wr.write(DATADIR + File.separator + localFile);
    wr.close();
    
    assertTrue(fs.mkdirs(dataDir));
    fs.copyFromLocalFile(new Path(DOCUMENTS_DIR, localFile), dataDir);
    return INPATH;
  }
  
  @Override
  public JettySolrRunner createJetty(File solrHome, String dataDir,
      String shardList, String solrConfigOverride, String schemaOverride)
      throws Exception {
    
    JettySolrRunner jetty = new JettySolrRunner(solrHome.getAbsolutePath(),
        context, 0, solrConfigOverride, schemaOverride, true, null, sslConfig);

    jetty.setShards(shardList);
    
    if (System.getProperty("collection") == null) {
      System.setProperty("collection", "collection1");
    }
    
    jetty.start();
    
    System.clearProperty("collection");
    
    return jetty;
  }
  
  private static void putConfig(SolrZkClient zkClient, File solrhome, String name) throws Exception {
    putConfig(zkClient, solrhome, name, name);
  }
  
  private static void putConfig(SolrZkClient zkClient, File solrhome, String srcName, String destName)
      throws Exception {
    
    File file = new File(solrhome, "conf" + File.separator + srcName);
    if (!file.exists()) {
      // LOG.info("skipping " + file.getAbsolutePath() +
      // " because it doesn't exist");
      return;
    }
    
    String destPath = "/configs/conf1/" + destName;
    // LOG.info("put " + file.getAbsolutePath() + " to " + destPath);
    zkClient.makePath(destPath, file, false, true);
  }
  
  private void uploadConfFiles() throws Exception {
    // upload our own config files
    SolrZkClient zkClient = new SolrZkClient(zkServer.getZkAddress(), 10000);
    putConfig(zkClient, new File(RESOURCES_DIR + "/solr/solrcloud"),
        "solrconfig.xml");
    putConfig(zkClient, MINIMR_CONF_DIR, "schema.xml");
    putConfig(zkClient, MINIMR_CONF_DIR, "elevate.xml");
    putConfig(zkClient, MINIMR_CONF_DIR, "lang/stopwords_en.txt");
    putConfig(zkClient, MINIMR_CONF_DIR, "lang/stopwords_ar.txt");
    
    putConfig(zkClient, MINIMR_CONF_DIR, "lang/stopwords_bg.txt");
    putConfig(zkClient, MINIMR_CONF_DIR, "lang/stopwords_ca.txt");
    putConfig(zkClient, MINIMR_CONF_DIR, "lang/stopwords_cz.txt");
    putConfig(zkClient, MINIMR_CONF_DIR, "lang/stopwords_da.txt");
    putConfig(zkClient, MINIMR_CONF_DIR, "lang/stopwords_el.txt");
    putConfig(zkClient, MINIMR_CONF_DIR, "lang/stopwords_es.txt");
    putConfig(zkClient, MINIMR_CONF_DIR, "lang/stopwords_eu.txt");
    putConfig(zkClient, MINIMR_CONF_DIR, "lang/stopwords_de.txt");
    putConfig(zkClient, MINIMR_CONF_DIR, "lang/stopwords_fa.txt");
    putConfig(zkClient, MINIMR_CONF_DIR, "lang/stopwords_fi.txt");
    putConfig(zkClient, MINIMR_CONF_DIR, "lang/stopwords_fr.txt");
    putConfig(zkClient, MINIMR_CONF_DIR, "lang/stopwords_ga.txt");
    putConfig(zkClient, MINIMR_CONF_DIR, "lang/stopwords_gl.txt");
    putConfig(zkClient, MINIMR_CONF_DIR, "lang/stopwords_hi.txt");
    putConfig(zkClient, MINIMR_CONF_DIR, "lang/stopwords_hu.txt");
    putConfig(zkClient, MINIMR_CONF_DIR, "lang/stopwords_hy.txt");
    putConfig(zkClient, MINIMR_CONF_DIR, "lang/stopwords_id.txt");
    putConfig(zkClient, MINIMR_CONF_DIR, "lang/stopwords_it.txt");
    putConfig(zkClient, MINIMR_CONF_DIR, "lang/stopwords_ja.txt");
    putConfig(zkClient, MINIMR_CONF_DIR, "lang/stopwords_lv.txt");
    putConfig(zkClient, MINIMR_CONF_DIR, "lang/stopwords_nl.txt");
    putConfig(zkClient, MINIMR_CONF_DIR, "lang/stopwords_no.txt");
    putConfig(zkClient, MINIMR_CONF_DIR, "lang/stopwords_pt.txt");
    putConfig(zkClient, MINIMR_CONF_DIR, "lang/stopwords_ro.txt");
    putConfig(zkClient, MINIMR_CONF_DIR, "lang/stopwords_ru.txt");
    putConfig(zkClient, MINIMR_CONF_DIR, "lang/stopwords_sv.txt");
    putConfig(zkClient, MINIMR_CONF_DIR, "lang/stopwords_th.txt");
    putConfig(zkClient, MINIMR_CONF_DIR, "lang/stopwords_tr.txt");
    
    putConfig(zkClient, MINIMR_CONF_DIR, "lang/contractions_ca.txt");
    putConfig(zkClient, MINIMR_CONF_DIR, "lang/contractions_fr.txt");
    putConfig(zkClient, MINIMR_CONF_DIR, "lang/contractions_ga.txt");
    putConfig(zkClient, MINIMR_CONF_DIR, "lang/contractions_it.txt");
    
    putConfig(zkClient, MINIMR_CONF_DIR, "lang/stemdict_nl.txt");
    
    putConfig(zkClient, MINIMR_CONF_DIR, "lang/hyphenations_ga.txt");
    
    putConfig(zkClient, MINIMR_CONF_DIR, "stopwords.txt");
    putConfig(zkClient, MINIMR_CONF_DIR, "protwords.txt");
    putConfig(zkClient, MINIMR_CONF_DIR, "currency.xml");
    putConfig(zkClient, MINIMR_CONF_DIR, "open-exchange-rates.json");
    putConfig(zkClient, MINIMR_CONF_DIR, "mapping-ISOLatin1Accent.txt");
    putConfig(zkClient, MINIMR_CONF_DIR, "old_synonyms.txt");
    putConfig(zkClient, MINIMR_CONF_DIR, "synonyms.txt");
    zkClient.close();
  }
  
  protected static <T> T[] concat(T[]... arrays) {
    if (arrays.length <= 0) {
      throw new IllegalArgumentException();
    }
    Class clazz = null;
    int length = 0;
    for (T[] array : arrays) {
      clazz = array.getClass();
      length += array.length;
    }
    T[] result = (T[]) Array.newInstance(clazz.getComponentType(), length);
    int pos = 0;
    for (T[] array : arrays) {
      System.arraycopy(array, 0, result, pos, array.length);
      pos += array.length;
    }
    return result;
  }
  
  private NamedList<Object> createAlias(String alias, String collections) throws SolrServerException, IOException {
    ModifiableSolrParams params = new ModifiableSolrParams();
    params.set("collections", collections);
    params.set("name", alias);
    params.set("action", CollectionAction.CREATEALIAS.toString());
    QueryRequest request = new QueryRequest(params);
    request.setPath("/admin/collections");
    return cloudClient.request(request);
  }

  
}<|MERGE_RESOLUTION|>--- conflicted
+++ resolved
@@ -109,13 +109,8 @@
   private final String inputAvroFile2;
   private final String inputAvroFile3;
 
-<<<<<<< HEAD
   private static File solrHomeDirectory;
 
-=======
-  private static final File solrHomeDirectory = new File(dataDir, MorphlineGoLiveMiniMRTest.class.getName());
-  
->>>>>>> f99edee7
   @Override
   public String getSolrHome() {
     return solrHomeDirectory.getPath();
@@ -149,10 +144,6 @@
     FileUtils.copyDirectory(MINIMR_INSTANCE_DIR, AbstractZkTestCase.SOLRHOME);
     tempDir = createTempDir().getAbsolutePath();
 
-<<<<<<< HEAD
-=======
-    tempDir = dataDir + "/test-morphlines-" + System.currentTimeMillis();
->>>>>>> f99edee7
     new File(tempDir).mkdirs();
 
     FileUtils.copyFile(new File(RESOURCES_DIR + "/custom-mimetypes.xml"), new File(tempDir + "/custom-mimetypes.xml"));
@@ -176,11 +167,7 @@
     conf.set(YarnConfiguration.DEFAULT_NM_LOG_DIRS, tempDir + File.separator +  "nm-logs");
 
     
-<<<<<<< HEAD
     new File(tempDir + File.separator +  "nm-local-dirs").mkdirs();
-=======
-    new File(dataDir + File.separator +  "nm-local-dirs").mkdirs();
->>>>>>> f99edee7
     
     System.setProperty("test.build.dir", tempDir + File.separator + "hdfs" + File.separator + "test-build-dir");
     System.setProperty("test.build.data", tempDir + File.separator + "hdfs" + File.separator + "build");
